--- conflicted
+++ resolved
@@ -69,6 +69,7 @@
   include/entities/entity_traits.h
   include/entities/tile.h
   include/gui/change_pattern_id_dialog.h
+  include/gui/change_source_image_dialog.h
   include/gui/closable_tab_bar.h
   include/gui/editor.h
   include/gui/editor_tabs.h
@@ -77,6 +78,7 @@
   include/gui/enum_menus.inl
   include/gui/enum_selector.h
   include/gui/enum_selector.inl
+  include/gui/get_animation_name_dialog.h
   include/gui/gui_tools.h
   include/gui/lua_syntax_highlighter.h
   include/gui/map_editor.h
@@ -89,20 +91,15 @@
   include/gui/quest_tree_view.h
   include/gui/resource_model.h
   include/gui/resource_selector.h
+  include/gui/sprite_editor.h
+  include/gui/sprite_tree_view.h
   include/gui/text_editor.h
   include/gui/text_editor_widget.h
   include/gui/tile_patterns_list_view.h
   include/gui/tileset_editor.h
   include/gui/tileset_scene.h
   include/gui/tileset_view.h
-<<<<<<< HEAD
   include/gui/zoom_tool.h
-=======
-  include/gui/sprite_editor.h
-  include/gui/sprite_tree_view.h
-  include/gui/get_animation_name_dialog.h
-  include/gui/change_source_image_dialog.h
->>>>>>> e7899e48
   include/color.h
   include/editor_exception.h
   include/enum_traits.h
@@ -124,8 +121,8 @@
   include/quest_resources.h
   include/rectangle.h
   include/size.h
+  include/sprite_model.h
   include/tileset_model.h
-<<<<<<< HEAD
   include/view_settings.h
   src/entities/chest.cpp
   src/entities/destination.cpp
@@ -133,14 +130,13 @@
   src/entities/entity_model.cpp
   src/entities/entity_traits.cpp
   src/entities/tile.cpp
-=======
-  include/sprite_model.h
->>>>>>> e7899e48
   src/gui/change_pattern_id_dialog.cpp
+  src/gui/change_source_image_dialog.cpp
   src/gui/closable_tab_bar.cpp
   src/gui/editor.cpp
   src/gui/editor_tabs.cpp
   src/gui/external_script_dialog.cpp
+  src/gui/get_animation_name_dialog.cpp
   src/gui/gui_tools.cpp
   src/gui/lua_syntax_highlighter.cpp
   src/gui/main_window.cpp
@@ -153,20 +149,15 @@
   src/gui/quest_tree_view.cpp
   src/gui/resource_model.cpp
   src/gui/resource_selector.cpp
+  src/gui/sprite_editor.cpp
+  src/gui/sprite_tree_view.cpp
   src/gui/text_editor.cpp
   src/gui/text_editor_widget.cpp
   src/gui/tile_patterns_list_view.cpp
   src/gui/tileset_editor.cpp
   src/gui/tileset_scene.cpp
   src/gui/tileset_view.cpp
-<<<<<<< HEAD
   src/gui/zoom_tool.cpp
-=======
-  src/gui/sprite_editor.cpp
-  src/gui/sprite_tree_view.cpp
-  src/gui/get_animation_name_dialog.cpp
-  src/gui/change_source_image_dialog.cpp
->>>>>>> e7899e48
   src/color.cpp
   src/editor_exception.cpp
   src/file_tools.cpp
@@ -185,12 +176,9 @@
   src/quest_resources.cpp
   src/rectangle.cpp
   src/size.cpp
+  src/sprite_model.cpp
   src/tileset_model.cpp
-<<<<<<< HEAD
   src/view_settings.cpp
-=======
-  src/sprite_model.cpp
->>>>>>> e7899e48
 )
 
 # UI files.

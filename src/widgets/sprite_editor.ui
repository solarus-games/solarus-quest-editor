--- conflicted
+++ resolved
@@ -73,95 +73,6 @@
           </property>
           <layout class="QVBoxLayout" name="verticalLayout_3">
            <item>
-<<<<<<< HEAD
-            <widget class="QPushButton" name="up_button">
-             <property name="maximumSize">
-              <size>
-               <width>32</width>
-               <height>32</height>
-              </size>
-             </property>
-             <property name="toolTip">
-              <string>Move to up</string>
-             </property>
-             <property name="text">
-              <string/>
-             </property>
-             <property name="icon">
-              <iconset resource="../../resources/images.qrc">
-               <normaloff>:/images/icon_up.png</normaloff>:/images/icon_up.png</iconset>
-             </property>
-             <property name="iconSize">
-              <size>
-               <width>24</width>
-               <height>24</height>
-              </size>
-             </property>
-            </widget>
-           </item>
-           <item>
-            <widget class="QPushButton" name="down_button">
-             <property name="maximumSize">
-              <size>
-               <width>32</width>
-               <height>32</height>
-              </size>
-             </property>
-             <property name="toolTip">
-              <string>Move to down</string>
-             </property>
-             <property name="text">
-              <string/>
-             </property>
-             <property name="icon">
-              <iconset resource="../../resources/images.qrc">
-               <normaloff>:/images/icon_down.png</normaloff>:/images/icon_down.png</iconset>
-             </property>
-             <property name="iconSize">
-              <size>
-               <width>24</width>
-               <height>24</height>
-              </size>
-             </property>
-            </widget>
-           </item>
-           <item>
-            <widget class="QPushButton" name="delete_button">
-             <property name="sizePolicy">
-              <sizepolicy hsizetype="Fixed" vsizetype="Fixed">
-               <horstretch>0</horstretch>
-               <verstretch>0</verstretch>
-              </sizepolicy>
-             </property>
-             <property name="minimumSize">
-              <size>
-               <width>32</width>
-               <height>32</height>
-              </size>
-             </property>
-             <property name="maximumSize">
-              <size>
-               <width>32</width>
-               <height>32</height>
-              </size>
-             </property>
-             <property name="toolTip">
-              <string>Delete</string>
-             </property>
-             <property name="text">
-              <string/>
-             </property>
-             <property name="icon">
-              <iconset resource="../../resources/images.qrc">
-               <normaloff>:/images/icon_cross.png</normaloff>:/images/icon_cross.png</iconset>
-             </property>
-             <property name="iconSize">
-              <size>
-               <width>24</width>
-               <height>24</height>
-              </size>
-             </property>
-=======
             <widget class="QGroupBox" name="sprite_properties_group_box">
              <property name="title">
               <string>Sprite properties</string>
@@ -202,7 +113,6 @@
                </widget>
               </item>
              </layout>
->>>>>>> d9d155d2
             </widget>
            </item>
            <item>
@@ -305,6 +215,82 @@
                  <property name="icon">
                   <iconset resource="../../resources/images.qrc">
                    <normaloff>:/images/icon_copy.png</normaloff>:/images/icon_copy.png</iconset>
+                 </property>
+                 <property name="iconSize">
+                  <size>
+                   <width>24</width>
+                   <height>24</height>
+                  </size>
+                 </property>
+                </widget>
+               </item>
+               <item>
+                <widget class="QPushButton" name="up_button">
+                 <property name="sizePolicy">
+                  <sizepolicy hsizetype="Fixed" vsizetype="Fixed">
+                   <horstretch>0</horstretch>
+                   <verstretch>0</verstretch>
+                  </sizepolicy>
+                 </property>
+                 <property name="minimumSize">
+                  <size>
+                   <width>32</width>
+                   <height>32</height>
+                  </size>
+                 </property>
+                 <property name="maximumSize">
+                  <size>
+                   <width>32</width>
+                   <height>32</height>
+                  </size>
+                 </property>
+                 <property name="toolTip">
+                  <string>Move to up</string>
+                 </property>
+                 <property name="text">
+                  <string/>
+                 </property>
+                 <property name="icon">
+                  <iconset resource="../../resources/images.qrc">
+                   <normaloff>:/images/icon_up.png</normaloff>:/images/icon_up.png</iconset>
+                 </property>
+                 <property name="iconSize">
+                  <size>
+                   <width>24</width>
+                   <height>24</height>
+                  </size>
+                 </property>
+                </widget>
+               </item>
+               <item>
+                <widget class="QPushButton" name="down_button">
+                 <property name="sizePolicy">
+                  <sizepolicy hsizetype="Fixed" vsizetype="Fixed">
+                   <horstretch>0</horstretch>
+                   <verstretch>0</verstretch>
+                  </sizepolicy>
+                 </property>
+                 <property name="minimumSize">
+                  <size>
+                   <width>32</width>
+                   <height>32</height>
+                  </size>
+                 </property>
+                 <property name="maximumSize">
+                  <size>
+                   <width>32</width>
+                   <height>32</height>
+                  </size>
+                 </property>
+                 <property name="toolTip">
+                  <string>Move to down</string>
+                 </property>
+                 <property name="text">
+                  <string/>
+                 </property>
+                 <property name="icon">
+                  <iconset resource="../../resources/images.qrc">
+                   <normaloff>:/images/icon_down.png</normaloff>:/images/icon_down.png</iconset>
                  </property>
                  <property name="iconSize">
                   <size>

--- conflicted
+++ resolved
@@ -5033,15 +5033,12 @@
     </message>
     <message>
         <location filename="../src/strings_model.cpp" line="392"/>
-<<<<<<< HEAD
-=======
         <location filename="../src/strings_model.cpp" line="527"/>
         <location filename="../src/strings_model.cpp" line="638"/>
         <source>Invalid string id: &apos;%1&apos;</source>
         <translation>Id de texte invalide : &apos;%1&apos;</translation>
     </message>
     <message>
->>>>>>> 94e56f02
         <source>Invalid string Key: %1</source>
         <translation type="vanished">Clé de texte invalide: %1</translation>
     </message>
@@ -5059,22 +5056,10 @@
         <translation>Le texte &apos;%1&apos; n&apos;existe pas</translation>
     </message>
     <message>
-<<<<<<< HEAD
-        <location filename="../src/strings_model.cpp" line="527"/>
-        <source>Invalid string Key: &apos;%1&apos;</source>
-        <translation>Clé de texte invalide: &apos;%1&apos;</translation>
-    </message>
-    <message>
-=======
->>>>>>> 94e56f02
         <source>String &apos;%1&apos; no exists</source>
         <translation type="vanished">Le texte &apos;%1&apos; n&apos;existe pas</translation>
     </message>
     <message>
-<<<<<<< HEAD
-        <location filename="../src/strings_model.cpp" line="638"/>
-=======
->>>>>>> 94e56f02
         <source>Invalid string key: %1</source>
         <translation type="vanished">Clé de texte invalide: %1</translation>
     </message>
